--- conflicted
+++ resolved
@@ -38,29 +38,6 @@
 
 # Testing contributions coded as GradientTransformations
 _MAIN_OPTIMIZERS_UNDER_TEST = [
-<<<<<<< HEAD
-    dict(opt_name='acprop', opt_kwargs=dict(learning_rate=1e-3)),
-    dict(opt_name='cocob', opt_kwargs={}),
-    dict(opt_name='cocob', opt_kwargs=dict(weight_decay=1e-2)),
-    dict(opt_name='dadapt_adamw', opt_kwargs=dict(learning_rate=1e-1)),
-    dict(opt_name='dog', opt_kwargs=dict(learning_rate=1.0)),
-    dict(opt_name='dowg', opt_kwargs=dict(learning_rate=1.0)),
-    dict(opt_name='momo', opt_kwargs=dict(learning_rate=1e-1)),
-    dict(opt_name='momo_adam', opt_kwargs=dict(learning_rate=1e-1)),
-    dict(opt_name='prodigy', opt_kwargs=dict(learning_rate=1e-1)),
-    dict(
-        opt_name='schedule_free_sgd',
-        opt_kwargs=dict(learning_rate=1e-2, warmup_steps=5000),
-    ),
-    dict(
-        opt_name='schedule_free_adamw',
-        opt_kwargs=dict(learning_rate=1e-2, warmup_steps=5000),
-    ),
-    dict(
-        opt_name='sophia',
-        opt_kwargs=dict(learning_rate=1e-2),
-    ),
-=======
     {'opt_name': 'acprop', 'opt_kwargs': {'learning_rate': 1e-3}},
     {'opt_name': 'cocob', 'opt_kwargs': {}},
     {'opt_name': 'cocob', 'opt_kwargs': {'weight_decay': 1e-2}},
@@ -78,7 +55,10 @@
         'opt_name': 'schedule_free_adamw',
         'opt_kwargs': {'learning_rate': 1e-2, 'warmup_steps': 5000},
     },
->>>>>>> 70a92416
+    {
+        'opt_name': 'sophia',
+        'opt_kwargs': {'learning_rate': 1e-2}
+    },
 ]
 for optimizer in _MAIN_OPTIMIZERS_UNDER_TEST:
   optimizer['wrapper_name'] = None
@@ -130,8 +110,8 @@
     },
     {'opt_name': 'rmsprop', 'opt_kwargs': {'learning_rate': 1.0}},
     {
-      'opt_name': 'rmsprop',
-      'opt_kwargs': {'learning_rate': 1.0, 'momentum': 0.9},
+        'opt_name': 'rmsprop',
+        'opt_kwargs': {'learning_rate': 1.0, 'momentum': 0.9},
     },
     {'opt_name': 'adabelief', 'opt_kwargs': {'learning_rate': 1.0}},
     {'opt_name': 'radam', 'opt_kwargs': {'learning_rate': 1.0}},
@@ -349,8 +329,7 @@
     opt = _get_opt_factory(opt_name)(**opt_kwargs)
     if wrapper_name is not None:
       opt = _wrap_opt(opt, wrapper_name, wrapper_kwargs)
-    def fun(x):
-      return jnp.sum(x**2)
+    fun = lambda x: jnp.sum(x**2)
 
     params = jnp.array([1.0, 2.0], dtype=dtype)
     value, grads = jax.value_and_grad(fun)(params)
@@ -383,8 +362,7 @@
     if wrapper_name is not None:
       opt = _wrap_opt(opt, wrapper_name, wrapper_kwargs)
 
-    def fun(x):
-      return jnp.sum(x**2)
+    fun = lambda x: jnp.sum(x**2)
 
     if opt_name == 'sophia':
       update_fn = functools.partial(opt.update, obj_fn=fun)

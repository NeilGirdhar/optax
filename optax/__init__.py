--- conflicted
+++ resolved
@@ -85,9 +85,6 @@
 from optax._src.wrappers import apply_if_finite
 from optax._src.wrappers import ApplyIfFiniteState
 from optax._src.wrappers import flatten
-from optax._src.wrappers import lookahead
-from optax._src.wrappers import LookaheadParams
-from optax._src.wrappers import LookaheadState
 from optax._src.wrappers import MultiSteps
 from optax._src.wrappers import MultiStepsState
 
@@ -128,13 +125,7 @@
     "identity",
     "InitUpdate",
     "lamb",
-<<<<<<< HEAD
-    "lookahead",
-    "LookaheadParams",
-    "LookaheadState",
-=======
     "linear_onecycle_schedule",
->>>>>>> ac818db7
     "measure_valued_jacobians",
     "moving_avg_baseline",
     "multi_normal",
